--- conflicted
+++ resolved
@@ -139,18 +139,12 @@
                 elif len(number_strings) == 1:  # 1 number just specifies a single number
                     this_range = np.asarray([float(number_strings[0])])
                 series = np.concatenate((series, this_range))
-<<<<<<< HEAD
-            self.positions = series
-            self.get_info_from_positions(self.positions)
-        except Exception as e:
-            pass  # many things could happen when parsing strings
-=======
+
             self.positions = np.atleast_1d(np.squeeze(series))
             self.get_info_from_positions(self.positions)
         except Exception as e:
             pass  # many things could happen when parsing strings
 
->>>>>>> cb83c7aa
     def set_settings_titles(self):
         if len(self.actuators) == 1:
             self.settings.child('start').setOpts(title=f'{self.actuators[0].title} start:')
