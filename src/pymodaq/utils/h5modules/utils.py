# -*- coding: utf-8 -*-
"""
Created the 19/01/2023

@author: Sebastien Weber and N Tappy
"""
# Standard imports
from collections import OrderedDict
from typing import List, Dict

<<<<<<< HEAD
=======
# 3rd party imports
import numpy as np

>>>>>>> 53b14a10

def find_scan_node(scan_node):
    """
    utility function to find the parent node of "scan" type, meaning some of its children (DAQ_scan case)
    or co-nodes (daq_logger case) are navigation axes
    Parameters
    ----------
    scan_node: (pytables node)
        data node from where this function look for its navigation axes if any
    Returns
    -------
    node: the parent node of 'scan' type
    list: the data nodes of type 'navigation_axis' corresponding to the initial data node


    """
    try:
        while True:
            if scan_node.attrs['type'] == 'scan':
                break
            else:
                scan_node = scan_node.parent_node
        children = list(scan_node.children().values())  # for data saved using daq_scan
        children.extend([scan_node.parent_node.children()[child] for child in
                         scan_node.parent_node.children_name()])  # for data saved using the daq_logger
        nav_children = []
        for child in children:
            if 'type' in child.attrs.attrs_name:
                if child.attrs['type'] == 'navigation_axis':
                    nav_children.append(child)
        return scan_node, nav_children
    except Exception:
        return None, []


def get_h5_attributes(self, node_path):
    """
        """
    node = self.get_node(node_path)
    attrs_names = node.attrs.attrs_name
    attr_dict = OrderedDict([])
    for attr in attrs_names:
        # if attr!='settings':
        attr_dict[attr] = node.attrs[attr]

    settings = None
    scan_settings = None
    if 'settings' in attrs_names:
        if node.attrs['settings'] != '':
            settings = node.attrs['settings']

    if 'scan_settings' in attrs_names:
        if node.attrs['scan_settings'] != '':
            scan_settings = node.attrs['scan_settings']
    pixmaps = []
    for attr in attrs_names:
        if 'pixmap' in attr:
            pixmaps.append(node.attrs[attr])

    return attr_dict, settings, scan_settings, pixmaps


def get_h5_data_from_node():
    pass


def extract_axis():
    pass


def verify_axis_data_uniformity():
    pass<|MERGE_RESOLUTION|>--- conflicted
+++ resolved
@@ -8,12 +8,9 @@
 from collections import OrderedDict
 from typing import List, Dict
 
-<<<<<<< HEAD
-=======
 # 3rd party imports
 import numpy as np
 
->>>>>>> 53b14a10
 
 def find_scan_node(scan_node):
     """
